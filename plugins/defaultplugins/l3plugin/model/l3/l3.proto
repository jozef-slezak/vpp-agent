syntax = "proto3";

package l3;

message StaticRoutes {
    message Route {
        uint32 vrf_id = 1;                   /* VRF identifier, field required for remote client. This value should be
                                                consistent with VRF ID in static route key. If it is not, value from
                                                key will be preffered and this field will be overriden.  */
        string description = 2;              /* optional description */
<<<<<<< HEAD
        string dst_ip_addr = 3;              /* ip address + prefix in format <address>/<prefix> */
        string next_hop_addr = 4;            /* next hop address */
        string outgoing_interface = 5;       /* outgoing interface name */
        uint32 weight = 6;                   /* weight (used for unequal cost load balncing) */
=======
        string destination_address = 3;      /* ip address + prefix in format <address>/<prefix> */

        message NextHop {
            string address = 1;              /* next hop address */
            string outgoing_interface = 2;   /* outgoing interface name */
            uint32 weight = 3;               /* weight (used for unequal cost load balancing) */
            uint32 preference = 4;           /* The preference of the path. Lowest preference is preferred.  */
                                             /* Only paths with the best preference contribute to forwarding. */
                                             /* (a poor man's primary and backup) */
        }
        repeated NextHop next_hops = 100;    /* list of the next hops (load balancing in case of multiple next hops) */
>>>>>>> bfc1e124
    }
    repeated Route route = 1;                /* list of IP static routes */
}<|MERGE_RESOLUTION|>--- conflicted
+++ resolved
@@ -8,24 +8,13 @@
                                                 consistent with VRF ID in static route key. If it is not, value from
                                                 key will be preffered and this field will be overriden.  */
         string description = 2;              /* optional description */
-<<<<<<< HEAD
         string dst_ip_addr = 3;              /* ip address + prefix in format <address>/<prefix> */
         string next_hop_addr = 4;            /* next hop address */
         string outgoing_interface = 5;       /* outgoing interface name */
         uint32 weight = 6;                   /* weight (used for unequal cost load balncing) */
-=======
-        string destination_address = 3;      /* ip address + prefix in format <address>/<prefix> */
-
-        message NextHop {
-            string address = 1;              /* next hop address */
-            string outgoing_interface = 2;   /* outgoing interface name */
-            uint32 weight = 3;               /* weight (used for unequal cost load balancing) */
-            uint32 preference = 4;           /* The preference of the path. Lowest preference is preferred.  */
+	    uint32 preference = 7;               /* The preference of the path. Lowest preference is preferred.  */
                                              /* Only paths with the best preference contribute to forwarding. */
                                              /* (a poor man's primary and backup) */
-        }
-        repeated NextHop next_hops = 100;    /* list of the next hops (load balancing in case of multiple next hops) */
->>>>>>> bfc1e124
     }
     repeated Route route = 1;                /* list of IP static routes */
 }